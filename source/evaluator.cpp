--- conflicted
+++ resolved
@@ -126,19 +126,11 @@
 
     }, nb::arg("tree"), nb::arg("dataset"), nb::arg("range"), nb::arg("target"), nb::arg("metric") = "rsquared");
 
-<<<<<<< HEAD
-    m.def("PoissonLikelihood", [](py::array_t<Operon::Scalar> x, py::array_t<Operon::Scalar> y){
-        return detail::PoissonLikelihood(std::move(x), std::move(y));
-    });
-
-    m.def("PoissonLikelihood", [](py::array_t<Operon::Scalar> x, py::array_t<Operon::Scalar> y, py::array_t<Operon::Scalar> w){
-=======
     m.def("PoissonLikelihood", [](nb::ndarray<Operon::Scalar> x, nb::ndarray<Operon::Scalar> y){
         return detail::PoissonLikelihood(std::move(x), std::move(y));
     });
 
     m.def("PoissonLikelihood", [](nb::ndarray<Operon::Scalar> x, nb::ndarray<Operon::Scalar> y, nb::ndarray<Operon::Scalar> w){
->>>>>>> eab1efe8
         return detail::PoissonLikelihood(std::move(x), std::move(y), std::move(w));
     });
 
@@ -154,15 +146,6 @@
 
         TDispatch dtable;
 
-<<<<<<< HEAD
-        auto result = py::array_t<Operon::Scalar>(static_cast<pybind11::ssize_t>(trees.size()));
-        auto buf = result.request();
-        auto values = d.GetValues(target).subspan(r.Start(), r.Size());
-
-        // TODO: make this run in parallel with taskflow
-        std::transform(trees.begin(), trees.end(), static_cast<Operon::Scalar*>(buf.ptr), [&](auto const& t) -> double {
-            auto estimated = TInterpreter{dtable, d, t}.Evaluate({}, r);
-=======
         auto* data = new Operon::Scalar[r.Size()];
         nb::capsule owner(data, [](void* p) noexcept { delete[] (Operon::Scalar*)p; });
         Operon::Span<Operon::Scalar> span{data, r.Size()};
@@ -171,7 +154,6 @@
         // TODO: make this run in parallel with taskflow
         std::transform(trees.begin(), trees.end(), data, [&](auto const& t) -> double {
             auto estimated = TInterpreter{&dtable, &d, &t}.Evaluate({}, r);
->>>>>>> eab1efe8
             return (*error)(estimated, values);
         });
 
